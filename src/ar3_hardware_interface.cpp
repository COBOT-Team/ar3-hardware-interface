/**
 * @file ar3_hardware_interface.cpp
 * @author Zach Champion (zachchampion79@gmail.com)
 *
 * @version 1.0
 * @date 2023-09-25
 */

#include "ar3_hardware_interface/ar3_hardware_interface.hpp"

#include <chrono>

#include "ar3_hardware_interface/checksum.hpp"
#include "ar3_hardware_interface/serialize.h"

static constexpr uint32_t FW_VERSION = 6;

static constexpr size_t JOINT_COUNT = 6;
static constexpr double DEG_TO_RAD = M_PI / 180.0;
static constexpr double RAD_TO_DEG = 180.0 / M_PI;
static constexpr double ANGLE_TO_COBOT = RAD_TO_DEG * 1000.0;
static constexpr double ANGLE_FROM_COBOT = DEG_TO_RAD / 1000.0;

using namespace std;

namespace ar3_hardware_interface
{

ar3_hardware_interface::AR3HardwareInterface::AR3HardwareInterface() : messenger_(Messenger(1000))
{
}

hardware_interface::CallbackReturn
AR3HardwareInterface::on_init(const hardware_interface::HardwareInfo& info)
{
  // Verifies that hardware info is valid and can be parsed. Sets the variable `info_`, which
  // should be used in place of `info` for the rest of the function.
  if (hardware_interface::SystemInterface::on_init(info) !=
      hardware_interface::CallbackReturn::SUCCESS) {
    return CallbackReturn::ERROR;
  }

  // Get serial port name and baud rate from hardware info
  prefix_ = info_.hardware_parameters["prefix"];
  serial_dev_name_ = info_.hardware_parameters["serial_port"];
  int raw_baud_rate = stoi(info_.hardware_parameters["baud_rate"]);
  switch (raw_baud_rate) {
    case 50:
      baud_rate_ = LibSerial::BaudRate::BAUD_50;
      break;
    case 75:
      baud_rate_ = LibSerial::BaudRate::BAUD_75;
      break;
    case 110:
      baud_rate_ = LibSerial::BaudRate::BAUD_110;
      break;
    case 134:
      baud_rate_ = LibSerial::BaudRate::BAUD_134;
      break;
    case 150:
      baud_rate_ = LibSerial::BaudRate::BAUD_150;
      break;
    case 200:
      baud_rate_ = LibSerial::BaudRate::BAUD_200;
      break;
    case 300:
      baud_rate_ = LibSerial::BaudRate::BAUD_300;
      break;
    case 600:
      baud_rate_ = LibSerial::BaudRate::BAUD_600;
      break;
    case 1200:
      baud_rate_ = LibSerial::BaudRate::BAUD_1200;
      break;
    case 1800:
      baud_rate_ = LibSerial::BaudRate::BAUD_1800;
      break;
    case 2400:
      baud_rate_ = LibSerial::BaudRate::BAUD_2400;
      break;
    case 4800:
      baud_rate_ = LibSerial::BaudRate::BAUD_4800;
      break;
    case 9600:
      baud_rate_ = LibSerial::BaudRate::BAUD_9600;
      break;
    case 19200:
      baud_rate_ = LibSerial::BaudRate::BAUD_19200;
      break;
    case 38400:
      baud_rate_ = LibSerial::BaudRate::BAUD_38400;
      break;
    case 57600:
      baud_rate_ = LibSerial::BaudRate::BAUD_57600;
      break;
    case 115200:
      baud_rate_ = LibSerial::BaudRate::BAUD_115200;
      break;
    case 230400:
      baud_rate_ = LibSerial::BaudRate::BAUD_230400;
      break;

    default:
      RCLCPP_ERROR(get_logger(), "Invalid baud rate: %d", raw_baud_rate);
      return CallbackReturn::ERROR;
  }

  // Initialize default command and state interfaces
  joints_.clear();
  joints_.reserve(JOINT_COUNT);
  for (size_t i = 0; i < JOINT_COUNT; ++i) {
    string name = prefix_ + "_joint_" + to_string(i);
    Joint j;
    j.name_ = name;
    joints_.emplace_back(j);
  }
  gripper_name_ = prefix_ + "_gripper";
  gripper_enabled_ = false;
  gripper_position_command_ = 0.0;
  gripper_position_state_ = 0.0;

  // Enable all joints that match the hardware info
  for (auto& info_joint : info_.joints) {
    // Enable gripper joint
    if (info_joint.name == gripper_name_) {
      if (gripper_enabled_) {
        RCLCPP_ERROR(get_logger(), "Duplicate gripper joint: %s", info_joint.name.c_str());
        return CallbackReturn::ERROR;
      } else {
        gripper_enabled_ = true;
      }
      continue;
    }

    // Enable other joints
    for (auto& joint : joints_) {
      if (joint.name_ == info_joint.name) {
        if (joint.enabled_) {
          RCLCPP_ERROR(get_logger(), "Duplicate joint: %s", info_joint.name.c_str());
          return CallbackReturn::ERROR;
        } else {
          joint.enabled_ = true;
        }
      }
    }
  }

  return CallbackReturn::SUCCESS;
}

hardware_interface::CallbackReturn
AR3HardwareInterface::on_shutdown(const rclcpp_lifecycle::State& previous_state)
{
  std::ignore = previous_state;
  return CallbackReturn::SUCCESS;
}

hardware_interface::CallbackReturn
AR3HardwareInterface::on_configure(const rclcpp_lifecycle::State& previous_state)
{
  std::ignore = previous_state;

  // Connect to serial port
  try {
    serial_port_.Open(serial_dev_name_);
    serial_port_.SetBaudRate(baud_rate_);
  } catch (const exception& e) {
    RCLCPP_ERROR(get_logger(), "Failed to open serial port: %s", e.what());
    return CallbackReturn::ERROR;
  }
  RCLCPP_INFO(get_logger(), "Opened serial port");

  return CallbackReturn::SUCCESS;
}

hardware_interface::CallbackReturn
AR3HardwareInterface::on_cleanup(const rclcpp_lifecycle::State& previous_state)
{
  std::ignore = previous_state;

  // Close serial port
  try {
    serial_port_.Close();
  } catch (const exception& e) {
    RCLCPP_ERROR(get_logger(), "Failed to close serial port: %s", e.what());
    return CallbackReturn::ERROR;
  }
  RCLCPP_INFO(get_logger(), "Closed serial port");

  return CallbackReturn::SUCCESS;
}

hardware_interface::CallbackReturn
AR3HardwareInterface::on_activate(const rclcpp_lifecycle::State& previous_state)
{
  std::ignore = previous_state;

  static uint8_t fw_version[] = {
    FW_VERSION & 0xFF,
    (FW_VERSION >> 8) & 0xFF,
    (FW_VERSION >> 16) & 0xFF,
    (FW_VERSION >> 24) & 0xFF,
  };
  static uint8_t all_joints[] = { 0b111111 };

  // Send init command with firmware version.
  try {
    auto logger = get_logger();
    uint32_t msg_id = messenger_.send_request(RequestType::Init, fw_version, sizeof(fw_version),
                                              serial_port_, logger);
    messenger_.wait_for_ack(msg_id, serial_port_, logger);
    RCLCPP_INFO(logger, "COBOT initialized");

    // // Calibrate the robot.
    // msg_id = messenger_.send_request(RequestType::Calibrate, all_joints, sizeof(all_joints),
    //                                  serial_port_, logger);
    // messenger_.wait_for_ack(msg_id, serial_port_, logger);
    // messenger_.wait_for_done(msg_id, serial_port_, logger);
    // RCLCPP_INFO(logger, "COBOT calibrated");

    // // Home the robot.
    // msg_id = messenger_.send_request(RequestType::GoHome, all_joints, sizeof(all_joints),
    //                                  serial_port_, logger);
    // messenger_.wait_for_ack(msg_id, serial_port_, logger);
    // messenger_.wait_for_done(msg_id, serial_port_, logger);
    // RCLCPP_INFO(logger, "COBOT homed");

  } catch (const exception& e) {
    RCLCPP_ERROR(get_logger(), "Failed to activate robot: %s", e.what());
    return CallbackReturn::ERROR;
  } catch (const CobotError& e) {
    RCLCPP_ERROR(get_logger(), "Failed to activate robot: %s", e.to_string().c_str());
    return CallbackReturn::ERROR;
  }

  return CallbackReturn::SUCCESS;
}

hardware_interface::CallbackReturn
AR3HardwareInterface::on_deactivate(const rclcpp_lifecycle::State& previous_state)
{
  std::ignore = previous_state;

  // Send reset command.
  try {
    auto logger = get_logger();
    uint32_t msg_id = messenger_.send_request(RequestType::Reset, nullptr, 0, serial_port_, logger);
    messenger_.wait_for_ack(msg_id, serial_port_, logger);
    messenger_.wait_for_done(msg_id, serial_port_, logger);
  } catch (const exception& e) {
    RCLCPP_ERROR(get_logger(), "Failed to deactivate robot: %s", e.what());
    return CallbackReturn::ERROR;
  } catch (const CobotError& e) {
    RCLCPP_ERROR(get_logger(), "Failed to deactivate robot: %s", e.to_string().c_str());
    return CallbackReturn::ERROR;
  }

  return CallbackReturn::SUCCESS;
}

vector<hardware_interface::StateInterface> AR3HardwareInterface::export_state_interfaces()
{
  RCLCPP_DEBUG(get_logger(), "Exporting joint state interfaces");
  vector<hardware_interface::StateInterface> state_interfaces;
  for (auto& joint : joints_) {
    if (joint.enabled_) {
      state_interfaces.emplace_back(joint.name_, "position", &joint.position_state_);
      state_interfaces.emplace_back(joint.name_, "velocity", &joint.velocity_state_);
    }
  }
  if (gripper_enabled_) {
    RCLCPP_DEBUG(get_logger(), "Exporting gripper state interfaces");
    state_interfaces.emplace_back(gripper_name_, "position", &gripper_position_state_);
  }
  return state_interfaces;
}

vector<hardware_interface::CommandInterface> AR3HardwareInterface::export_command_interfaces()
{
  vector<hardware_interface::CommandInterface> command_interfaces;
  RCLCPP_DEBUG(get_logger(), "Exporting joint command interfaces");
  for (auto& joint : joints_) {
    if (joint.enabled_) {
      command_interfaces.emplace_back(joint.name_, "position", &joint.position_command_);
      command_interfaces.emplace_back(joint.name_, "velocity", &joint.velocity_command_);
    }
  }
  if (gripper_enabled_) {
    RCLCPP_DEBUG(get_logger(), "Exporting gripper command interfaces");
    command_interfaces.emplace_back(gripper_name_, "position", &gripper_position_command_);
  }
  return command_interfaces;
}

rclcpp::Logger AR3HardwareInterface::get_logger() const
{
  return rclcpp::get_logger("ar3_hardware_interface");
}

hardware_interface::return_type AR3HardwareInterface::read(const rclcpp::Time& time,
                                                           const rclcpp::Duration& period)
{
  std::ignore = time;
  std::ignore = period;

  // Send request for joint positions.
  auto logger = get_logger();
<<<<<<< HEAD
    RCLCPP_INFO(logger, "Read");
=======
  RCLCPP_DEBUG(logger, "Requesting joint positions");
>>>>>>> 5e42b51c
  auto msg_id = messenger_.send_request(RequestType::GetJoints, nullptr, 0, serial_port_, logger);

  // Wait for valid response.
  unique_ptr<Response> response;
  RCLCPP_DEBUG(logger, "Waiting for joint positions response");
  while (true) {
    RCLCPP_INFO(logger, "Waiting for response");
    response = messenger_.wait_for_response(msg_id, serial_port_, logger);
    RCLCPP_DEBUG(logger, "Received a response of type: %d", static_cast<uint8_t>(response->type));
    if (response->type == Response::Type::Joints) break;

    RCLCPP_WARN(logger, "Received unexpected response type: %d",
                static_cast<uint8_t>(response->type));
  }
  RCLCPP_DEBUG(logger, "Received valid joint positions response");

  // Make sure there is a payload and it is the correct size.
    RCLCPP_INFO(logger, "Response received");
  if (!(response->data)) {
    RCLCPP_ERROR(logger, "Received joints response with no payload");
    return hardware_interface::return_type::ERROR;
  }
  auto payload = response->data.value();
  auto payload_data = payload.data();
  auto payload_size = payload.size();
  if (payload_size < 1) {
    RCLCPP_ERROR(logger, "Received joints response with invalid payload size: %ld", payload.size());
    return hardware_interface::return_type::ERROR;
  }
  uint8_t received_joint_count = payload[0];
  size_t expected_size = 1 + received_joint_count * 8 + 1;
  if (payload_size != expected_size) {
    RCLCPP_ERROR(logger, "Received joints response with invalid payload size: %ld, expected %ld",
                 payload.size(), expected_size);
    return hardware_interface::return_type::ERROR;
  }

  // Update joint positions.
  RCLCPP_DEBUG(logger, "Updating joint position states");
  for (size_t i = 0; i < JOINT_COUNT; ++i) {
    int32_t angle;
    int32_t speed;
    deserialize_int32(&angle, payload_data + 1 + i * 8);
    deserialize_int32(&speed, payload_data + 5 + i * 8);
    joints_[i].position_state_ = static_cast<double>(angle) * ANGLE_FROM_COBOT;
    joints_[i].velocity_state_ = static_cast<double>(speed) * ANGLE_FROM_COBOT;
  }

  // Update gripper servo position.
  RCLCPP_DEBUG(logger, "Updating gripper position state");
  uint8_t gripper_pos_deg = payload_data[expected_size - 1];
  gripper_position_state_ = static_cast<double>(gripper_pos_deg) * DEG_TO_RAD;

  return hardware_interface::return_type::OK;
}

hardware_interface::return_type AR3HardwareInterface::write(const rclcpp::Time& time,
                                                            const rclcpp::Duration& period)
{
  std::ignore = time;
  std::ignore = period;

  // Create payload buffer.
  uint8_t payload_size =
      JOINT_COUNT * 8 + 1;  // Each joint has 8 bytes of data, plus 1 byte for gripper servo.
  vector<uint8_t> payload(payload_size);
  uint8_t* payload_data = payload.data();

  auto logger = get_logger();

  // Serialize joint commands.
  RCLCPP_DEBUG(logger, "Serializing joint commands");
  for (size_t i = 0; i < JOINT_COUNT; ++i) {
    // Convert to units expected by the robot.
    int32_t command_position = static_cast<int32_t>(joints_[i].position_command_ * ANGLE_TO_COBOT);
    int32_t command_speed = static_cast<int32_t>(joints_[i].velocity_command_ * ANGLE_TO_COBOT);

    // Serialize joint command.
    size_t command_position_offset = i * 8 + 0;
    size_t command_speed_offset = i * 8 + 4;
    serialize_int32(payload_data + command_position_offset, payload_size - command_position_offset,
                    command_position);
    serialize_int32(payload_data + command_speed_offset, payload_size - command_speed_offset,
                    command_speed);
  }

  // Serialize gripper servo command.
  RCLCPP_DEBUG(logger, "Serializing gripper command");
  uint8_t gripper_command_pos_deg = static_cast<uint8_t>(gripper_position_command_ * RAD_TO_DEG);
  payload[payload_size - 1] = gripper_command_pos_deg;

  // Send command.
  RCLCPP_DEBUG(logger, "Sending joint commands");
  uint32_t msg_id = messenger_.send_request(RequestType::FollowTrajectory, payload_data,
                                            payload_size, serial_port_, logger);
  RCLCPP_DEBUG(logger, "Waiting for joint commands ack");
  messenger_.wait_for_ack(msg_id, serial_port_, logger);
  RCLCPP_DEBUG(logger, "Received joint commands ack");

  return hardware_interface::return_type::OK;
}

}  // namespace ar3_hardware_interface

// This is required for pluginlib to find AR3HardwareInterface
#include "pluginlib/class_list_macros.hpp"
PLUGINLIB_EXPORT_CLASS(ar3_hardware_interface::AR3HardwareInterface,
                       hardware_interface::SystemInterface)<|MERGE_RESOLUTION|>--- conflicted
+++ resolved
@@ -305,11 +305,7 @@
 
   // Send request for joint positions.
   auto logger = get_logger();
-<<<<<<< HEAD
-    RCLCPP_INFO(logger, "Read");
-=======
   RCLCPP_DEBUG(logger, "Requesting joint positions");
->>>>>>> 5e42b51c
   auto msg_id = messenger_.send_request(RequestType::GetJoints, nullptr, 0, serial_port_, logger);
 
   // Wait for valid response.
